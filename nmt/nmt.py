--- conflicted
+++ resolved
@@ -27,282 +27,17 @@
 
 from . import inference
 from . import train
-from .utils import evaluation_utils
 from .utils import misc_utils as utils
 from .utils import vocab_utils
+from .utils import evaluation_utils
 
 utils.check_tensorflow_version()
 
 FLAGS = None
 
 
-<<<<<<< HEAD
-def create_hparams():
-  """Create training hparams."""
-  return tf.contrib.training.HParams(
-      # Data
-      src=FLAGS.src,
-      tgt=FLAGS.tgt,
-      train_prefix=FLAGS.train_prefix,
-      dev_prefix=FLAGS.dev_prefix,
-      test_prefix=FLAGS.test_prefix,
-      vocab_prefix=FLAGS.vocab_prefix,
-      out_dir=FLAGS.out_dir,
-
-      # Networks
-      num_units=FLAGS.num_units,
-      num_layers=FLAGS.num_layers,
-      dropout=FLAGS.dropout,
-      unit_type=FLAGS.unit_type,
-      encoder_type=FLAGS.encoder_type,
-      residual=FLAGS.residual,
-      time_major=FLAGS.time_major,
-
-      # Attention mechanisms
-      attention=FLAGS.attention,
-      attention_architecture=FLAGS.attention_architecture,
-      pass_hidden_state=FLAGS.pass_hidden_state,
-
-      # Train
-      optimizer=FLAGS.optimizer,
-      num_train_steps=FLAGS.num_train_steps,
-      batch_size=FLAGS.batch_size,
-      init_weight=FLAGS.init_weight,
-      max_gradient_norm=FLAGS.max_gradient_norm,
-      learning_rate=FLAGS.learning_rate,
-      start_decay_step=FLAGS.start_decay_step,
-      decay_factor=FLAGS.decay_factor,
-      decay_steps=FLAGS.decay_steps,
-      colocate_gradients_with_ops=FLAGS.colocate_gradients_with_ops,
-      objective=FLAGS.objective,
-      lm_model_dir=FLAGS.lm_model_dir,
-      pdl_alpha=FLAGS.pdl_alpha,
-
-      # Data constraints
-      num_buckets=FLAGS.num_buckets,
-      max_train=FLAGS.max_train,
-      src_max_len=FLAGS.src_max_len,
-      tgt_max_len=FLAGS.tgt_max_len,
-      source_reverse=FLAGS.source_reverse,
-
-      # Inference
-      src_max_len_infer=FLAGS.src_max_len_infer,
-      tgt_max_len_infer=FLAGS.tgt_max_len_infer,
-      infer_batch_size=FLAGS.infer_batch_size,
-      beam_width=FLAGS.beam_width,
-      length_penalty_weight=FLAGS.length_penalty_weight,
-
-      # Vocab
-      sos=FLAGS.sos if FLAGS.sos else vocab_utils.SOS,
-      eos=FLAGS.eos if FLAGS.eos else vocab_utils.EOS,
-      bpe_delimiter=FLAGS.bpe_delimiter,
-
-      # Misc
-      forget_bias=FLAGS.forget_bias,
-      num_gpus=FLAGS.num_gpus,
-      epoch_step=0,  # record where we were within an epoch.
-      steps_per_stats=FLAGS.steps_per_stats,
-      steps_per_external_eval=FLAGS.steps_per_external_eval,
-      share_vocab=FLAGS.share_vocab,
-      metrics=FLAGS.metrics.split(","),
-      log_device_placement=FLAGS.log_device_placement,
-      random_seed=FLAGS.random_seed,
-      debug=FLAGS.debug,
-  )
-
-
-def extend_hparams(hparams):
-  """Extend training hparams."""
-  # Sanity checks
-  if hparams.encoder_type == "bi" and hparams.num_layers % 2 != 0:
-    raise ValueError("For bi, num_layers %d should be even" %
-                     hparams.num_layers)
-  if (hparams.attention_architecture in ["gnmt"] and
-      hparams.num_layers < 2):
-    raise ValueError("For gnmt attention architecture, "
-                     "num_layers %d should be >= 2" % hparams.num_layers)
-
-  # Flags
-  utils.print_out("# hparams:")
-  utils.print_out("  src=%s" % hparams.src)
-  utils.print_out("  tgt=%s" % hparams.tgt)
-  utils.print_out("  train_prefix=%s" % hparams.train_prefix)
-  utils.print_out("  dev_prefix=%s" % hparams.dev_prefix)
-  utils.print_out("  test_prefix=%s" % hparams.test_prefix)
-  utils.print_out("  out_dir=%s" % hparams.out_dir)
-
-  # Set num_residual_layers
-  if hparams.residual and hparams.num_layers > 1:
-    if hparams.encoder_type == "gnmt":
-      # The first unidirectional layer (after the bi-directional layer) in
-      # the GNMT encoder can't have residual connection due to the input is
-      # the concatenation of fw_cell and bw_cell's outputs.
-      num_residual_layers = hparams.num_layers - 2
-    else:
-      num_residual_layers = hparams.num_layers - 1
-  else:
-    num_residual_layers = 0
-  hparams.add_hparam("num_residual_layers", num_residual_layers)
-
-  ## Vocab
-  # Get vocab file names first
-  if hparams.vocab_prefix:
-    src_vocab_file = hparams.vocab_prefix + "." + hparams.src
-    tgt_vocab_file = hparams.vocab_prefix + "." + hparams.tgt
-  else:
-    raise ValueError("hparams.vocab_prefix must be provided.")
-
-  # Source vocab
-  src_vocab_size, src_vocab_file = vocab_utils.check_vocab(
-      src_vocab_file,
-      hparams.out_dir,
-      sos=hparams.sos,
-      eos=hparams.eos,
-      unk=vocab_utils.UNK)
-
-  # Target vocab
-  if hparams.share_vocab:
-    utils.print_out("  using source vocab for target")
-    tgt_vocab_file = src_vocab_file
-    tgt_vocab_size = src_vocab_size
-  else:
-    tgt_vocab_size, tgt_vocab_file = vocab_utils.check_vocab(
-        tgt_vocab_file,
-        hparams.out_dir,
-        sos=hparams.sos,
-        eos=hparams.eos,
-        unk=vocab_utils.UNK)
-  hparams.add_hparam("src_vocab_size", src_vocab_size)
-  hparams.add_hparam("tgt_vocab_size", tgt_vocab_size)
-  hparams.add_hparam("src_vocab_file", src_vocab_file)
-  hparams.add_hparam("tgt_vocab_file", tgt_vocab_file)
-
-  # Check out_dir
-  if not tf.gfile.Exists(hparams.out_dir):
-    utils.print_out("# Creating output directory %s ..." % hparams.out_dir)
-    tf.gfile.MakeDirs(hparams.out_dir)
-
-  # Evaluation
-  for metric in hparams.metrics:
-    hparams.add_hparam("best_" + metric, 0)  # larger is better
-    best_metric_dir = os.path.join(hparams.out_dir, "best_" + metric)
-    hparams.add_hparam("best_" + metric + "_dir", best_metric_dir)
-    tf.gfile.MakeDirs(best_metric_dir)
-
-  return hparams
-
-
-def ensure_compatible_hparams(hparams):
-  """Make sure the loaded hparams is compatible with new changes."""
-  new_hparams = create_hparams()
-  new_hparams = utils.maybe_parse_standard_hparams(
-      new_hparams, FLAGS.hparams_path)
-  new_hparams = extend_hparams(new_hparams)
-
-  # For compatible reason, if there are new fields in new_hparams,
-  #   we add them to the current hparams
-  new_config = new_hparams.values()
-  config = hparams.values()
-  for key in new_config:
-    if key not in config:
-      hparams.add_hparam(key, new_config[key])
-
-  # Make sure that the loaded model has latest values for the below keys
-  updated_keys = [
-      "out_dir", "num_gpus", "test_prefix", "beam_width",
-      "length_penalty_weight", "num_train_steps"
-  ]
-  for key in updated_keys:
-    if key in new_config and getattr(hparams, key) != new_config[key]:
-      utils.print_out("# Updating hparams.%s: %s -> %s" %
-                      (key, str(getattr(hparams, key)), str(new_config[key])))
-      setattr(hparams, key, new_config[key])
-  return hparams
-
-
-def load_train_hparams(out_dir):
-  """Load training hparams."""
-  hparams = utils.load_hparams(out_dir)
-
-  if not hparams:
-    hparams = create_hparams()
-    hparams = utils.maybe_parse_standard_hparams(
-        hparams, FLAGS.hparams_path)
-    hparams = extend_hparams(hparams)
-  else:
-    hparams = ensure_compatible_hparams(hparams)
-
-  # Save HParams
-  utils.save_hparams(out_dir, hparams)
-
-  for metric in hparams.metrics:
-    utils.save_hparams(getattr(hparams, "best_" + metric + "_dir"), hparams)
-
-  # Print HParams
-  utils.print_hparams(hparams)
-  return hparams
-
-
-def main(unused_argv):
-  # Job
-  jobid = FLAGS.jobid
-  num_workers = FLAGS.num_workers
-  utils.print_out("# Job id %d" % jobid)
-
-  # Random
-  random_seed = FLAGS.random_seed
-  if random_seed is not None and random_seed > 0:
-    utils.print_out("# Set random seed to %d" % random_seed)
-    random.seed(random_seed + jobid)
-    np.random.seed(random_seed + jobid)
-
-  ## Train / Decode
-  out_dir = FLAGS.out_dir
-  if FLAGS.inference_input_file:
-    # Model dir
-    if FLAGS.model_dir:
-      model_dir = FLAGS.model_dir
-    else:
-      model_dir = out_dir
-
-    # Load hparams.
-    hparams = inference.load_inference_hparams(
-        model_dir,
-        inference_list=FLAGS.inference_list)
-    hparams = ensure_compatible_hparams(hparams)
-    utils.print_hparams(hparams)
-
-    # Inference
-    trans_file = FLAGS.inference_output_file
-    inference.inference(model_dir, FLAGS.inference_input_file,
-                        trans_file, hparams, num_workers, jobid)
-
-    # Evaluation
-    ref_file = FLAGS.inference_ref_file
-    if ref_file and tf.gfile.Exists(trans_file):
-      for metric in hparams.metrics:
-        score = evaluation_utils.evaluate(
-            ref_file,
-            trans_file,
-            metric,
-            hparams.bpe_delimiter)
-        utils.print_out("  %s: %.1f" % (metric, score))
-  else:
-    if not tf.gfile.Exists(out_dir): tf.gfile.MakeDirs(out_dir)
-
-    # Load hparams.
-    hparams = load_train_hparams(out_dir)
-
-    # Train
-    train.train(hparams)
-
-
-if __name__ == "__main__":
-  parser = argparse.ArgumentParser()
-=======
 def add_arguments(parser):
   """Build ArgumentParser."""
->>>>>>> 2c520fbc
   parser.register("type", "bool", lambda v: v.lower() == "true")
 
   # network
@@ -539,6 +274,9 @@
       decay_factor=flags.decay_factor,
       decay_steps=flags.decay_steps,
       colocate_gradients_with_ops=flags.colocate_gradients_with_ops,
+      objective=FLAGS.objective,
+      lm_model_dir=FLAGS.lm_model_dir,
+      pdl_alpha=FLAGS.pdl_alpha,
 
       # Data constraints
       num_buckets=flags.num_buckets,
@@ -569,6 +307,7 @@
       metrics=flags.metrics.split(","),
       log_device_placement=flags.log_device_placement,
       random_seed=flags.random_seed,
+      debug=FLAGS.debug,
   )
 
 
